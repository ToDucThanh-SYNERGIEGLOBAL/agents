--- conflicted
+++ resolved
@@ -22,12 +22,9 @@
 
 from livekit import rtc
 
-<<<<<<< HEAD
 from .. import cli, llm, stt, tts, utils, vad
-=======
 from .. import inference, llm, stt, tts, utils, vad
-from ..cli import cli
->>>>>>> e4e5f8bf
+from ..cli import AgentsConsole
 from ..job import get_job_context
 from ..llm import ChatContext, AgentHandoff
 from ..log import logger
@@ -44,11 +41,8 @@
 from .agent_activity import AgentActivity
 from .audio_recognition import _TurnDetector
 from .events import (
-<<<<<<< HEAD
     AgentEvent,
     AgentFalseInterruptionEvent,
-=======
->>>>>>> e4e5f8bf
     AgentState,
     AgentStateChangedEvent,
     CloseEvent,
@@ -470,12 +464,8 @@
         room: NotGivenOr[rtc.Room] = NOT_GIVEN,
         room_input_options: NotGivenOr[room_io.RoomInputOptions] = NOT_GIVEN,
         room_output_options: NotGivenOr[room_io.RoomOutputOptions] = NOT_GIVEN,
-<<<<<<< HEAD
         record: bool = True,
-    ) -> None:
-=======
     ) -> RunResult | None:
->>>>>>> e4e5f8bf
         """Start the voice agent.
 
         Create a default RoomIO if the input or output audio is not already set.
@@ -491,14 +481,11 @@
             if self._started:
                 return None
 
-<<<<<<< HEAD
             self._recorded_events = []
             self._room_io = None
             self._recorder_io = None
 
-=======
             self._closing = False
->>>>>>> e4e5f8bf
             self._root_span_context = otel_context.get_current()
             self._session_span = current_span = trace.get_current_span()
             current_span = trace.get_current_span()
